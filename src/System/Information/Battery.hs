--- conflicted
+++ resolved
@@ -21,20 +21,12 @@
 import Data.Int
 import DBus
 import DBus.Client
-<<<<<<< HEAD
-import Data.List ( find )
-import Data.Text ( isInfixOf, pack, Text )
-
--- | An opaque wrapper around some internal library state
-data BatteryContext = BC Client BusName ObjectPath
-=======
 import Data.List ( find, isInfixOf )
 import Data.Text ( Text )
 import qualified Data.Text as T
 
 -- | An opaque wrapper around some internal library state
 data BatteryContext = BC Client ObjectPath
->>>>>>> 95dec12b
 
 data BatteryType = BatteryTypeUnknown
                  | BatteryTypeLinePower
@@ -100,11 +92,7 @@
 -- | Find the first power source that is a battery in the list.  The
 -- simple heuristic is a substring search on 'BAT'
 firstBattery :: [ObjectPath] -> Maybe ObjectPath
-<<<<<<< HEAD
-firstBattery = find (isInfixOf "BAT" . pack . formatObjectPath)
-=======
 firstBattery = find (isInfixOf "BAT" . formatObjectPath)
->>>>>>> 95dec12b
 
 -- | The name of the power daemon bus
 powerBusName :: BusName
@@ -142,20 +130,6 @@
 -- If some fields are not actually present, they may have bogus values
 -- here.  Don't bet anything critical on it.
 getBatteryInfo :: BatteryContext -> IO BatteryInfo
-<<<<<<< HEAD
-getBatteryInfo (BC client _ path) = do
-  -- Grab all of the properties of the battery each call with one
-  -- message.
-  reply <- call_ client (methodCall path "org.freedesktop.DBus.Properties" "GetAll")
-      { methodCallDestination = Just "org.freedesktop.UPower"
-      , methodCallBody = [ toVariant ("org.freedesktop.UPower.Device" :: Text) ]
-      }
-
-  let val = methodReturnBody reply !! 0
-      dict :: Map Text Variant
-      Just dict = fromVariant val
-
-=======
 getBatteryInfo (BC systemConn battPath) = do
   -- Grab all of the properties of the battery each call with one
   -- message.
@@ -166,7 +140,6 @@
 
   let dict :: Map Text Variant
       Just dict = fromVariant (methodReturnBody reply !! 0)
->>>>>>> 95dec12b
   return BatteryInfo { batteryNativePath = readDict dict "NativePath" ""
                      , batteryVendor = readDict dict "Vendor" ""
                      , batteryModel = readDict dict "Model" ""
@@ -202,17 +175,6 @@
 
   -- First, get the list of devices.  For now, we just get the stats
   -- for the first battery
-<<<<<<< HEAD
-  reply <- call_ systemConn (methodCall "/org/freedesktop/UPower" "org.freedesktop.UPower" "EnumerateDevices")
-    { methodCallDestination = Just "org.freedesktop.UPower"
-    }
-
-  let Just powerDevices = fromVariant (methodReturnBody reply !! 0) :: Maybe [ObjectPath]
-
-  case firstBattery powerDevices of
-    Nothing -> return Nothing
-    Just battPath -> return $ Just (BC systemConn powerBusName battPath)
-=======
   reply <- call_ systemConn (methodCall powerBaseObjectPath "org.freedesktop.UPower" "EnumerateDevices")
         { methodCallDestination = Just powerBusName
         }
@@ -221,5 +183,4 @@
   case firstBattery powerDevices of
     Nothing -> return Nothing
     Just battPath ->
-      return . Just $ BC systemConn battPath
->>>>>>> 95dec12b
+      return . Just $ BC systemConn battPath