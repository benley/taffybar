-- | The main module of Taffybar
module System.Taffybar (
  -- * Detail
  --
  -- | This is a system status bar meant for use with window manager
  -- like XMonad.  It is similar to xmobar, but with more visual flare
  -- and a different widget set.  Contributed widgets are more than
  -- welcome.  The bar is drawn using gtk and cairo.  It is actually
  -- the simplest possible thing that could plausibly work: you give
  -- Taffybar a list of GTK widgets and it will render them in a
  -- horizontal bar for you (taking care of ugly details like
  -- reserving strut space so that window managers don't put windows
  -- over it).
  --
  -- This is the real main module.  The default bar should be
  -- customized to taste in the config file
  -- (~/.config/taffybar/taffybar.hs).  Typically, this means adding
  -- widgets to the default config.  A default configuration file is
  -- included in the distribution, but the essentials are covered
  -- here.

  -- * Config File
  --
  -- | The config file is just a Haskell source file that is compiled
  -- at startup (if it has changed) to produce a custom executable
  -- with the desired set of widgets.  You will want to import this
  -- module along with the modules of any widgets you want to add to
  -- the bar.  Note, you can define any widgets that you want in your
  -- config file or other libraries.  Taffybar only cares that you
  -- give it some GTK widgets to display.
  --
  -- Below is a fairly typical example:
  --
  -- > import System.Taffybar
  -- > import System.Taffybar.Systray
  -- > import System.Taffybar.XMonadLog
  -- > import System.Taffybar.SimpleClock
  -- > import System.Taffybar.Widgets.PollingGraph
  -- > import System.Information.CPU
  -- >
  -- > cpuCallback = do
  -- >   (_, systemLoad, totalLoad) <- cpuLoad
  -- >   return [ totalLoad, systemLoad ]
  -- >
  -- > main = do
  -- >   let cpuCfg = defaultGraphConfig { graphDataColors = [ (0, 1, 0, 1), (1, 0, 1, 0.5)]
  -- >                                   , graphLabel = Just "cpu"
  -- >                                   }
  -- >       clock = textClockNew Nothing "<span fgcolor='orange'>%a %b %_d %H:%M</span>" 1
  -- >       log = xmonadLogNew
  -- >       tray = systrayNew
  -- >       cpu = pollingGraphNew cpuCfg 0.5 cpuCallback
  -- >   defaultTaffybar defaultTaffybarConfig { startWidgets = [ log ]
  -- >                                         , endWidgets = [ tray, clock, cpu ]
  -- >                                         }
  --
  -- This configuration creates a bar with four widgets.  On the left is
  -- the XMonad log.  The rightmost widget is the system tray, with a
  -- clock and then a CPU graph.  The clock is formatted using standard
  -- strftime-style format strings (see the clock module).  Note that
  -- the clock is colored using Pango markup (again, see the clock
  -- module).
  --
  -- The CPU widget plots two graphs on the same widget: total CPU use
  -- in green and then system CPU use in a kind of semi-transparent
  -- purple on top of the green.
  --
  -- It is important to note that the widget lists are *not* [Widget].
  -- They are actually [IO Widget] since the bar needs to construct them
  -- after performing some GTK initialization.

  -- * XMonad Integration (via DBus)
  --
  -- | The XMonadLog widget differs from its counterpart in xmobar: it
  -- listens for updates over DBus instead of reading from stdin.
  -- This makes it easy to restart Taffybar independently of XMonad.
  -- XMonad does not come with a DBus logger, so here is an example of
  -- how to make it work.  Note: this requires the dbus-core (>0.9)
  -- package, which is installed as a dependency of Taffybar.
  --
  -- > import XMonad.Hooks.DynamicLog
  -- > import XMonad.Hooks.ManageDocks
  -- > import DBus.Client
  -- > import System.Taffybar.XMonadLog ( dbusLog )
  -- >
  -- > main = do
  -- >   client <- connectSession
  -- >   let pp = defaultPP
  -- >   xmonad defaultConfig { logHook = dbusLog client pp
  -- >                        , manageHook = manageDocks
  -- >                        }
  --
  -- The complexity is handled in the System.Taffybar.XMonadLog
  -- module.  Note that manageDocks is required to have XMonad put
  -- taffybar in the strut space that it reserves.  If you have
  -- problems with taffybar appearing almost fullscreen, check to
  -- see if you have manageDocks in your manageHook.

  -- ** A note about DBus:
  -- |
  -- * If you start xmonad using a graphical login manager like gdm or
  --   kdm, DBus should be started automatically for you.
  --
  -- * If you start xmonad with a different graphical login manager that
  --   does not start DBus for you automatically, put the line @eval
  --   \`dbus-launch --auto-syntax\`@ into your ~\/.xsession *before*
  --   xmonad and taffybar are started.  This command sets some
  --   environment variables that the two must agree on.
  --
  -- * If you start xmonad via @startx@ or a similar command, add the
  --   above command to ~\/.xinitrc

  -- * Colors
  --
  -- | While taffybar is based on GTK+, it ignores your GTK+ theme.
  -- The default theme that it uses is in
  -- @~\/.cabal\/share\/taffybar-\<version\>\/taffybar.rc@.  You can
  -- customize this theme by copying it to
  -- @~\/.config\/taffybar\/taffybar.rc@.  For an idea of the customizations you can make,
  -- see <https://live.gnome.org/GnomeArt/Tutorials/GtkThemes>.

  -- * Advanced Widget Example
  --
  -- | The following is an example leveraging GTK+ features that are not exposed
  -- by the normal Taffybar widget hooks.
  --
  -- > import qualified Graphics.UI.Gtk as Gtk
  -- > import System.Taffybar.Widgets.PollingGraph
  -- > import System.Information.CPU
  -- > import XMonad.Util.Run
  -- >
  -- > main = do
  -- >   let
  -- >     cpuReader widget = do
  -- >       (userLoad, systemLoad, totalLoad) <- cpuLoad
  -- >       Gtk.postGUIAsync $ do
  -- >         let
  -- >           user    = round $ 100 * userLoad   :: Int
  -- >           system  = round $ 100 * systemLoad :: Int
  -- >           tooltip = printf "%02i%% User\n%02i%% System" user system :: String
  -- >         _ <- Gtk.widgetSetTooltipText widget $ Just tooltip
  -- >         return ()
  -- >       return [totalLoad, systemLoad]
  -- >
  -- >     cpuButtons = do
  -- >       e <- Gtk.eventButton
  -- >       case e of
  -- >         Gtk.LeftButton   -> unsafeSpawn "terminator -e glances"
  -- >         Gtk.RightButton  -> unsafeSpawn "terminator -e top"
  -- >         Gtk.MiddleButton -> unsafeSpawn "gnome-system-monitor"
  -- >         _ -> return ()
  -- >       return True
  -- >
  -- >     cpuCfg = defaultGraphConfig { graphDataColors = [ (0, 1, 0, 1)
  -- >                                                     , (1, 0, 1, 0.5)
  -- >                                                     ]
  -- >                                 }
  -- >
  -- >
  -- >     cpu = do
  -- >       ebox <- Gtk.eventBoxNew
  -- >       btn <- pollingGraphNew cpuCfg 0.5 $ cpuReader $ Gtk.toWidget ebox
  -- >       Gtk.containerAdd ebox btn
  -- >       _ <- Gtk.on ebox Gtk.buttonPressEvent systemEvents
  -- >       Gtk.widgetShowAll ebox
  -- >       return $ Gtk.toWidget ebox
  --
  -- The resulting widget can be used like normal widgets, but you can use
  -- different mouse buttons to run various programs and it has a useful tooltip
  -- which shows the concrete numbers, which may not be clear in the graph
  -- itself.

  TaffybarConfig(..),
  TaffybarConfigEQ,
  defaultTaffybar,
  defaultTaffybarConfig,
  Position(..),
  taffybarMain,
  allMonitors,
  useMonitorNumber,
  ) where

import qualified Config.Dyre as Dyre
import qualified Config.Dyre.Params as Dyre
import qualified Control.Concurrent.MVar as MV
import Control.Monad ( when, foldM, void )
import qualified Data.Map as M
import Data.Maybe ( fromMaybe )
import Data.List
import Graphics.UI.Gtk
import Graphics.X11.Xlib.Misc
import Safe ( atMay )
import System.Environment.XDG.BaseDir ( getUserConfigFile )
import System.Exit ( exitFailure )
import System.FilePath ( (</>) )
import qualified System.IO as IO
import System.Mem.StableName
import Text.Printf ( printf )

import System.Glib.Signals
import Graphics.UI.Gtk.Abstract.Widget
import Graphics.UI.Gtk.General.CssProvider
import Graphics.UI.Gtk.General.StyleContext
import Paths_taffybar ( getDataDir )
import System.Taffybar.StrutProperties
import System.IO
import Graphics.UI.Gtk.General.StyleContext (styleContextAddProviderForScreen)

data Position = Top | Bottom
  deriving (Show, Eq)


strutProperties :: Position  -- ^ Bar position
                -> Int       -- ^ Bar height
                -> Rectangle -- ^ Current monitor rectangle
                -> [Rectangle] -- ^ All monitors
                -> StrutProperties
strutProperties pos bh (Rectangle mX mY mW mH) monitors =
    propertize pos sX sW sH
    where sX = mX
          sW = mW - 1
          sH = case pos of Top    -> bh + mY
                           Bottom -> bh + totalH - mY - mH
          totalH = maximum $ map bottomY monitors
          bottomY (Rectangle _ y _ h) = y + h
          propertize p x w h = case p of
              Top    -> (0, 0, h, 0, 0, 0, 0, 0, x, x+w, 0,   0)
              Bottom -> (0, 0, 0, h, 0, 0, 0, 0, 0,   0, x, x+w)

data TaffybarConfig =
  TaffybarConfig { -- | The screen number to run the bar on (default is almost always fine)
                   screenNumber :: Int
                 -- | The xinerama/xrandr monitor number to put the bar on (default: 0)
                 , monitorNumber :: Int
                 -- | Provides a way to specify which screens taffybar should appear on.
                 , getMonitorConfig :: TaffybarConfigEQ -> IO (Int -> Maybe TaffybarConfigEQ)
                 -- | A function providing a way to call back in to taffybar to
                 -- refresh its configs/open closed state on each monitor.
                 , startRefresher :: IO () -> IO ()
                 -- | Number of pixels to reserve for the bar (default: 25 pixels)
                 , barHeight :: Int
                 -- | Number of additional pixels to reserve for the bar strut (default: 0)
                 , barPadding :: Int
                 -- | The position of the bar on the screen (default: Top)
                 , barPosition :: Position
                 -- | The number of pixels between widgets
                 , widgetSpacing :: Int
                 -- | Used by the application
                 , errorMsg :: Maybe String
                 -- | Widgets that are packed in order at the left end of the bar
                 , startWidgets :: [IO Widget]
                 -- | Widgets that are packed from right-to-left in the bar
                 , endWidgets :: [IO Widget]
                 }

type TaffybarConfigEQ = (TaffybarConfig, StableName TaffybarConfig)

-- | The default configuration gives an empty bar 25 pixels high on monitor 0.
defaultTaffybarConfig :: TaffybarConfig
defaultTaffybarConfig =
  TaffybarConfig { screenNumber = 0
                 , monitorNumber = 0
                 , getMonitorConfig = useMonitorNumber
                 , startRefresher = const $ return ()
                 , barHeight = 25
                 , barPadding = 0
                 , barPosition = Top
                 , widgetSpacing = 10
                 , errorMsg = Nothing
                 , startWidgets = []
                 , endWidgets = []
                 }

useMonitorNumber :: TaffybarConfigEQ -> IO (Int -> Maybe TaffybarConfigEQ)
useMonitorNumber c@(cfg, _) = return umn
  where umn mnumber
            | mnumber == monitorNumber cfg = Just c
            | otherwise = Nothing

allMonitors :: TaffybarConfigEQ -> IO (Int -> Maybe TaffybarConfigEQ)
allMonitors cfg = return $ const $ Just cfg

showError :: TaffybarConfig -> String -> TaffybarConfig
showError cfg msg = cfg { errorMsg = Just msg }

-- | The default parameters need to tell GHC to compile using
-- -threaded so that the GTK event loops doesn't block all of the
-- widgets
defaultParams :: Dyre.Params TaffybarConfig
defaultParams =
  Dyre.defaultParams
  { Dyre.projectName = "taffybar"
  , Dyre.realMain = realMain
  , Dyre.showError = showError
  , Dyre.ghcOpts = ["-threaded", "-rtsopts"]
  , Dyre.rtsOptsHandling = Dyre.RTSAppend ["-I0", "-V0"]
  }

-- | The entry point of the application.  Feed it a custom config.
defaultTaffybar :: TaffybarConfig -> IO ()
defaultTaffybar = Dyre.wrapMain defaultParams

realMain :: TaffybarConfig -> IO ()
realMain cfg =
  case errorMsg cfg of
    Nothing -> taffybarMain cfg
    Just err -> do
      IO.hPutStrLn IO.stderr ("Error: " ++ err)
      exitFailure

getDefaultConfigFile :: String -> IO FilePath
getDefaultConfigFile name = do
  dataDir <- getDataDir
  return (dataDir </> name)

-- | Given a Taffybar configuration and the Taffybar window, this
-- action sets up the window size and strut properties. May be called
-- multiple times, e.g., when the monitor resolution changes.
setTaffybarSize :: TaffybarConfig -> Window -> Int -> IO ()
setTaffybarSize cfg window monNumber = do
  screen <- windowGetScreen window
  nmonitors <- screenGetNMonitors screen
  allMonitorSizes <-
    mapM (screenGetMonitorGeometry screen) [0 .. (nmonitors - 1)]
  when (monNumber >= nmonitors) $
    IO.hPutStrLn IO.stderr $
      printf
        "Monitor %d is not available in the selected screen"
        monNumber
  let monitorSize =
        fromMaybe (head allMonitorSizes) $
          allMonitorSizes `atMay` monNumber
  let Rectangle x y w h = monitorSize
      strutHeight = barHeight cfg + (2 * barPadding cfg)
      yoff =
        case barPosition cfg of
          Top -> barPadding cfg
          Bottom -> h - strutHeight
  windowMove window x (y + yoff)
  -- Set up the window size using fixed min and max sizes. This
  -- prevents the contained horizontal box from affecting the window
  -- size.
<<<<<<< HEAD
  windowSetGeometryHints
    window
    (Nothing :: Maybe Widget)
    (Just (w, barHeight cfg)) -- Min size.
    (Just (w, barHeight cfg)) -- Max size.
    Nothing
    Nothing
    Nothing
  let setStrutProps =
        setStrutProperties window $
        strutProperties
          (barPosition cfg)
          strutHeight
          monitorSize
          allMonitorSizes
  winRealized <- widgetGetRealized window
  if winRealized
    then setStrutProps
    else void $ onRealize window setStrutProps

taffybarMain :: TaffybarConfig -> IO ()
taffybarMain cfg = do

  _ <- initThreads
=======
  windowSetGeometryHints window
                         (Nothing :: Maybe Widget)
                         (Just (w, barHeight cfg)) -- Min size.
                         (Just (w, barHeight cfg)) -- Max size.
                         Nothing

                         Nothing
                         Nothing

  let setStrutProps = setStrutProperties window
                      $ strutProperties (barPosition cfg)
                                        (barHeight cfg)
                                        monitorSize
                                        allMonitorSizes

  winRealized <- widgetGetRealized window
  if winRealized
    then setStrutProps
      else on window realize setStrutProps >> return ()
    --else onRealize window setStrutProps >> return ()

taffybarMain :: TaffybarConfig -> IO ()
taffybarMain cfg = do
  -- Override the default GTK theme path settings.  This causes the
  -- bar (by design) to ignore the real GTK theme and just use the
  -- provided minimal theme to set the background and text colors.
  -- Users can override this default.
  taffybarProvider <- cssProviderNew
  cssProviderLoadFromPath taffybarProvider =<< getDefaultConfigFile "taffybar.css"
  Just scr <- screenGetDefault
  styleContextAddProviderForScreen scr taffybarProvider 800
>>>>>>> b6ce5bd4
  _ <- initGUI

  -- Load default and user gtk resources
  defaultGtkConfig <- getDefaultConfigFile "taffybar.rc"
  userGtkConfig <- getUserConfigFile "taffybar" "taffybar.rc"
  rcParse defaultGtkConfig
  rcParse userGtkConfig

  Just disp <- displayGetDefault
  nscreens <- displayGetNScreens disp
  screen <- if screenNumber cfg < nscreens
            then displayGetScreen disp (screenNumber cfg)
            else error $ printf "Screen %d is not available in the default display"
           (screenNumber cfg)

  cfgEq <- makeStableName cfg
  taffyWindowsVar <- MV.newMVar M.empty

  let refreshTaffyWindows = do
        nmonitors <- screenGetNMonitors screen
        getConfig <- getMonitorConfig cfg (cfg, cfgEq)
        MV.modifyMVar_ taffyWindowsVar $ \monitorToWindow ->
          do
            let monitors = union [0 .. (nmonitors - 1)] $ M.keys monitorToWindow
                updateBarOnWindow mapToUpdate monNum
                  | monNum >= nmonitors = maybeDeleteWindow
                  | otherwise = case M.lookup monNum monitorToWindow of
                                  Just (currentConfig, window) ->
                                    case getConfig monNum of
                                      Just configEq@(_, newConfigEq) ->
                                        if currentConfig == newConfigEq
                                        then
                                          return mapToUpdate
                                        else
                                          widgetDestroy window >>
                                          makeAndAddWindow configEq
                                      Nothing -> maybeDeleteWindow
                                  Nothing ->
                                    case getConfig monNum of
                                      Just configEq -> makeAndAddWindow configEq
                                      Nothing -> return mapToUpdate
                  where makeAndAddWindow (newConfig, eqcfg) =
                          do
                            window <- makeTaffyWindow newConfig monNum
                            return $ M.insert monNum (eqcfg, window) mapToUpdate
                        deleteWindow (_, window) =
                          widgetDestroy window >> return (M.delete monNum mapToUpdate)
                        maybeDeleteWindow = maybe (return mapToUpdate) deleteWindow $
                                            M.lookup monNum mapToUpdate
            foldM updateBarOnWindow monitorToWindow monitors

      makeTaffyWindow wcfg monNumber = do
        window <- windowNew
        let windowName = printf "Taffybar-%s" $ show monNumber :: String

        widgetSetName window windowName
        windowSetTypeHint window WindowTypeHintDock
        windowSetScreen window screen
        setTaffybarSize wcfg window monNumber

        box <- hBoxNew False $ widgetSpacing wcfg
        containerAdd window box

        mapM_
          (\io -> do
             wid <- io
             widgetSetSizeRequest wid (-1) (barHeight wcfg)
             boxPackStart box wid PackNatural 0)
          (startWidgets wcfg)

        mapM_
          (\io -> do
             wid <- io
             widgetSetSizeRequest wid (-1) (barHeight wcfg)
             boxPackEnd box wid PackNatural 0)
          (endWidgets wcfg)

        widgetShow window
        widgetShow box
        return window

  _ <- on screen screenMonitorsChanged refreshTaffyWindows

<<<<<<< HEAD
  startRefresher cfg $ postGUIAsync refreshTaffyWindows

  refreshTaffyWindows
  -- Reset the size of the Taffybar window if the monitor setup has
=======
  window <- windowNew
  widgetSetName window "Taffybar"
  windowSetTypeHint window WindowTypeHintDock
  windowSetScreen window screen
  setTaffybarSize cfg window
-- Reset the size of the Taffybar window if the monitor setup has
>>>>>>> b6ce5bd4
  -- changed, e.g., after a laptop user has attached an external
  -- monitor.
  mainGUI
  return ()<|MERGE_RESOLUTION|>--- conflicted
+++ resolved
@@ -340,7 +340,6 @@
   -- Set up the window size using fixed min and max sizes. This
   -- prevents the contained horizontal box from affecting the window
   -- size.
-<<<<<<< HEAD
   windowSetGeometryHints
     window
     (Nothing :: Maybe Widget)
@@ -356,39 +355,18 @@
           strutHeight
           monitorSize
           allMonitorSizes
+
   winRealized <- widgetGetRealized window
   if winRealized
     then setStrutProps
-    else void $ onRealize window setStrutProps
+  else void $ on window realize setStrutProps
+
 
 taffybarMain :: TaffybarConfig -> IO ()
 taffybarMain cfg = do
 
   _ <- initThreads
-=======
-  windowSetGeometryHints window
-                         (Nothing :: Maybe Widget)
-                         (Just (w, barHeight cfg)) -- Min size.
-                         (Just (w, barHeight cfg)) -- Max size.
-                         Nothing
-
-                         Nothing
-                         Nothing
-
-  let setStrutProps = setStrutProperties window
-                      $ strutProperties (barPosition cfg)
-                                        (barHeight cfg)
-                                        monitorSize
-                                        allMonitorSizes
-
-  winRealized <- widgetGetRealized window
-  if winRealized
-    then setStrutProps
-      else on window realize setStrutProps >> return ()
-    --else onRealize window setStrutProps >> return ()
-
-taffybarMain :: TaffybarConfig -> IO ()
-taffybarMain cfg = do
+
   -- Override the default GTK theme path settings.  This causes the
   -- bar (by design) to ignore the real GTK theme and just use the
   -- provided minimal theme to set the background and text colors.
@@ -397,14 +375,8 @@
   cssProviderLoadFromPath taffybarProvider =<< getDefaultConfigFile "taffybar.css"
   Just scr <- screenGetDefault
   styleContextAddProviderForScreen scr taffybarProvider 800
->>>>>>> b6ce5bd4
+
   _ <- initGUI
-
-  -- Load default and user gtk resources
-  defaultGtkConfig <- getDefaultConfigFile "taffybar.rc"
-  userGtkConfig <- getUserConfigFile "taffybar" "taffybar.rc"
-  rcParse defaultGtkConfig
-  rcParse userGtkConfig
 
   Just disp <- displayGetDefault
   nscreens <- displayGetNScreens disp
@@ -481,19 +453,10 @@
 
   _ <- on screen screenMonitorsChanged refreshTaffyWindows
 
-<<<<<<< HEAD
   startRefresher cfg $ postGUIAsync refreshTaffyWindows
 
   refreshTaffyWindows
   -- Reset the size of the Taffybar window if the monitor setup has
-=======
-  window <- windowNew
-  widgetSetName window "Taffybar"
-  windowSetTypeHint window WindowTypeHintDock
-  windowSetScreen window screen
-  setTaffybarSize cfg window
--- Reset the size of the Taffybar window if the monitor setup has
->>>>>>> b6ce5bd4
   -- changed, e.g., after a laptop user has attached an external
   -- monitor.
   mainGUI
