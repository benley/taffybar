--- conflicted
+++ resolved
@@ -137,12 +137,7 @@
 -- instructions on how to do this), or an empty list of strings if the
 -- PagerHints hook is not available.
 getVisibleTags :: X11Property [String]
-<<<<<<< HEAD
-getVisibleTags =
-  readAsListOfString Nothing "_XMONAD_VISIBLE_WORKSPACES"
-=======
 getVisibleTags = readAsListOfString Nothing "_XMONAD_VISIBLE_WORKSPACES"
->>>>>>> 4522eb5a
 
 -- | Return the Atom with the given name.
 getAtom :: String -> X11Property Atom
@@ -163,12 +158,8 @@
     allocaXEvent $ \e -> forever $ do
       event <- nextEvent d e >> getEvent e
       case event of
-<<<<<<< HEAD
         MapNotifyEvent _ _ _ _ _ window _ ->
           selectInput d window propertyChangeMask
-=======
-        MapNotifyEvent _ _ _ _ _ window _ -> selectInput d window propertyChangeMask
->>>>>>> 4522eb5a
         _ -> return ()
       dispatch event
 
