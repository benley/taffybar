--- conflicted
+++ resolved
@@ -26,66 +26,52 @@
 
 library
   default-language: Haskell2010
-  build-depends: base > 3 && < 5,
-<<<<<<< HEAD
-                 HStringTemplate >= 0.8 && < 0.9,
-=======
-                 time >= 1.4 && < 1.6,
-                 time-locale-compat >= 0.1 && < 0.2,
-                 glib,
-                 old-locale,
-                 containers,
-                 text,
->>>>>>> b6ce5bd4
-                 HTTP,
-                 X11 >= 1.5.0.1,
-                 cairo,
-<<<<<<< HEAD
-                 ConfigFile,
-                 containers,
-                 dbus >= 0.10.7 && < 1.0,
-                 directory,
-=======
-                 dbus >= 0.10.1 && < 1.0,
-                 gtk3,
->>>>>>> b6ce5bd4
-                 dyre >= 0.8.6 && < 0.9,
-                 enclosed-exceptions >= 1.0.0.1,
-                 either >= 4.0.0.0,
-                 filepath,
-                 gtk >= 0.12.1 && < 0.15,
-                 gtk-traymanager >= 0.1.2 && < 0.2,
-                 mtl >= 2,
-                 multimap >= 1.2.1,
-                 old-locale,
-                 parsec >= 3.1,
-                 process >= 1.0.1.1,
-                 process,
-                 rate-limit >= 1.1.1,
-                 safe >= 0.3 && < 1,
-                 split >= 0.1.4.2,
-                 stm,
-                 text,
-                 time >= 1.4 && < 1.7,
-                 time-locale-compat >= 0.1 && < 0.2,
-                 time-units >= 1.0.0,
-                 transformers >= 0.3.0.0,
-                 tuple >= 0.3.0.2,
-                 unix,
-                 utf8-string,
-                 xdg-basedir >= 0.2 && < 0.3,
-                 xml,
-                 xml-helpers,
-                 xmonad,
-                 xmonad-contrib
+  build-depends: base > 3 && < 5
+               , ConfigFile
+               , HStringTemplate >= 0.8 && < 0.9
+               , HTTP
+               , X11 >= 1.5.0.1
+               , cairo
+               , containers
+               , dbus >= 0.10.7 && < 1.0
+               , directory
+               , dyre >= 0.8.6 && < 0.9
+               , either >= 4.0.0.0
+               , enclosed-exceptions >= 1.0.0.1
+               , filepath
+               , glib
+               , gtk-traymanager >= 0.1.2 && < 0.2
+               , gtk3
+               , mtl >= 2
+               , multimap >= 1.2.1
+               , old-locale
+               , parsec >= 3.1
+               , process >= 1.0.1.1
+               , process
+               , rate-limit >= 1.1.1
+               , safe >= 0.3 && < 1
+               , split >= 0.1.4.2
+               , stm
+               , text
+               , time >= 1.4 && < 1.7
+               , time-locale-compat >= 0.1 && < 0.2
+               , time-units >= 1.0.0
+               , transformers >= 0.3.0.0
+               , tuple >= 0.3.0.2
+               , unix
+               , utf8-string
+               , xdg-basedir >= 0.2 && < 0.3
+               , xml
+               , xml-helpers
+               , xmonad
+               , xmonad-contrib
 
   if flag(network-uri)
     build-depends: network-uri >= 2.6 && < 3, network >= 2.6 && < 3
   else
     build-depends: network-uri < 2.6, network < 2.6
   hs-source-dirs: src
-<<<<<<< HEAD
-  pkgconfig-depends: gtk+-2.0
+  pkgconfig-depends: gtk+-3.0
   exposed-modules: System.Taffybar,
                    System.Taffybar.XMonadLog,
                    System.Taffybar.Systray,
@@ -132,47 +118,7 @@
                    System.Information.CPU2,
                    System.Information.DiskIO,
                    System.Information.SafeX11
-
-=======
-  pkgconfig-depends: gtk+-3.0
-  exposed-modules: System.Information.Battery
-                 , System.Information.CPU
-                 , System.Information.CPU2
-                 , System.Information.DiskIO
-                 , System.Information.EWMHDesktopInfo
-                 , System.Information.Memory
-                 , System.Information.Network
-                 , System.Information.StreamInfo
-                 , System.Information.X11DesktopInfo
-                 , System.Taffybar
-                 , System.Taffybar.Battery
-                 , System.Taffybar.CPUMonitor
-                 , System.Taffybar.CommandRunner
-                 , System.Taffybar.DiskIOMonitor
-                 , System.Taffybar.FSMonitor
-                 , System.Taffybar.FreedesktopNotifications
-                 , System.Taffybar.Hooks.PagerHints
-                 , System.Taffybar.LayoutSwitcher
-                 , System.Taffybar.MPRIS
-                 , System.Taffybar.MPRIS2
-                 , System.Taffybar.NetMonitor
-                 , System.Taffybar.Pager
-                 , System.Taffybar.SimpleClock
-                 , System.Taffybar.Systray
-                 , System.Taffybar.TaffyPager
-                 , System.Taffybar.Text.CPUMonitor
-                 , System.Taffybar.Text.MemoryMonitor
-                 , System.Taffybar.Weather
-                 , System.Taffybar.Widgets.Graph
-                 , System.Taffybar.Widgets.PollingBar
-                 , System.Taffybar.Widgets.PollingGraph
-                 , System.Taffybar.Widgets.PollingLabel
-                 , System.Taffybar.Widgets.Util
-                 , System.Taffybar.Widgets.VerticalBar
-                 , System.Taffybar.WindowSwitcher
-                 , System.Taffybar.WorkspaceSwitcher
-                 , System.Taffybar.XMonadLog
->>>>>>> b6ce5bd4
+                   
   other-modules: System.Taffybar.StrutProperties,
                  Paths_taffybar,
                  System.Taffybar.Util
@@ -186,25 +132,16 @@
   build-depends: glib,
                  base > 3 && < 5,
                  dyre >= 0.8.6,
-<<<<<<< HEAD
-                 containers,
-                 gtk >= 0.12 && < 0.15,
-=======
                  gtk3,
->>>>>>> b6ce5bd4
                  safe >= 0.3 && < 1,
                  xdg-basedir,
                  X11 >= 1.5.0.1,
                  filepath
   hs-source-dirs: src
   main-is: Main.hs
-<<<<<<< HEAD
   other-modules: System.Taffybar
                  System.Taffybar.StrutProperties
-  pkgconfig-depends: gtk+-2.0
-=======
   pkgconfig-depends: gtk+-3.0
->>>>>>> b6ce5bd4
   c-sources: src/gdk_property_change_wrapper.c
   ghc-options: -Wall -rtsopts -threaded
 
